defmodule TriviaAdvisor.Services.GooglePlaceImageStore do
  @moduledoc """
  Service for downloading, storing, and managing Google Place images for venues.
  This service:
  1. Fetches photo references from Google Places API (New)
  2. Downloads images from Google Places API
  3. Stores them physically using Waffle
  4. Updates the venue's google_place_images field with metadata
  """

  use GenServer
  require Logger
  alias TriviaAdvisor.Repo
  alias TriviaAdvisor.Locations.Venue
  alias TriviaAdvisor.Uploaders.GooglePlaceImage
  alias TriviaAdvisor.Services.GooglePlacesService

  @max_images 5  # Store top 5 images per venue
  @refresh_days 90  # Number of days before considering refreshing venue images
  @http_client Application.compile_env(:trivia_advisor, :http_client, HTTPoison)

  # Client API

  @doc """
  Start the GooglePlaceImageStore service
  """
  def start_link(opts \\ []) do
    GenServer.start_link(__MODULE__, opts, name: __MODULE__)
  end

  @doc """
  Smart function to check if a venue should have its Google Place images updated
  and update them if needed. This is intended to be used by scrapers.

  It will only update images if:
  1. The venue has a place_id, and
  2. One of the following is true:
     a. The venue has no google_place_images
     b. The venue has fewer than 5 google_place_images
     c. The venue's images haven't been updated in at least 90 days

  Returns the venue (updated if images were fetched, or original if not)
  """
  def maybe_update_venue_images(venue) do
    if should_update_images?(venue) do
      Logger.info("""
      🖼️ Updating Google Place images for venue: #{venue.name}
      - place_id: #{venue.place_id}
      - existing images: #{length(venue.google_place_images)}
      - last updated: #{venue.updated_at}
      """)

      try do
        case process_venue_images(venue) do
          {:ok, updated_venue} ->
            Logger.info("""
            ✅ Successfully updated Google Place images for venue: #{venue.name}
            - place_id: #{venue.place_id}
            - image count: #{length(updated_venue.google_place_images)}
            """)
            updated_venue
          {:error, reason} ->
            # Log the error
            Logger.error("❌ Error updating Google Place images: #{inspect(reason)}")
            # Return the original venue on error
            venue
        end
      rescue
        e ->
          Logger.error("❌ Error fetching Google Place images: #{Exception.message(e)}")
          venue
      end
    else
      # For better debugging, log why we're skipping
      cond do
        not has_place_id?(venue) ->
          Logger.debug("⏭️ Skipping image update for #{venue.name}: No place_id")
        not missing_or_few_images?(venue) ->
          Logger.debug("⏭️ Skipping image update for #{venue.name}: Already has #{length(venue.google_place_images)} images")
        not images_need_refresh?(venue) ->
          Logger.debug("⏭️ Skipping image update for #{venue.name}: Images are recent (updated at #{venue.updated_at})")
        true ->
          Logger.debug("⏭️ Skipping image update for #{venue.name}: Unknown reason")
      end
      venue
    end
  end

  @doc """
  Determines if a venue should have its Google Place images updated
  based on defined criteria.
  """
  def should_update_images?(venue) do
    has_place_id?(venue) && (
      missing_or_few_images?(venue) ||
      images_need_refresh?(venue)
    )
  end

  @doc """
  Checks if a venue has a valid place_id.
  """
  def has_place_id?(venue) do
    Map.get(venue, :place_id) && venue.place_id != ""
  end

  @doc """
  Checks if a venue is missing images or has fewer than the max number.
  """
  def missing_or_few_images?(venue) do
    images = Map.get(venue, :google_place_images, [])
    is_nil(images) || length(images) < @max_images
  end

  @doc """
  Checks if a venue's images need to be refreshed based on the
  last update timestamp.
  """
  def images_need_refresh?(venue) do
    updated_at = Map.get(venue, :updated_at)

    if is_nil(updated_at) do
      true
    else
      days_since_update = DateTime.diff(DateTime.utc_now(), updated_at, :second) / 86400
      days_since_update > @refresh_days
    end
  end

  @doc """
  Processes Google Place images for a venue:
  1. Fetches images from Google Places API
  2. Downloads and stores them physically
  3. Updates the venue's google_place_images field with metadata

  Returns {:ok, venue} or {:error, reason}
  """
  def process_venue_images(venue_id) when is_integer(venue_id) or is_binary(venue_id) do
    venue = Repo.get(Venue, venue_id)
    if venue, do: process_venue_images(venue), else: {:error, :venue_not_found}
  end

  def process_venue_images(%Venue{} = venue) do
    # Skip if no place_id
    if venue.place_id && venue.place_id != "" do
      Logger.info("🔄 Processing Google Place images for venue #{venue.id} (#{venue.name})")

      # Get images from Google Places API
      case GooglePlacesService.get_venue_images(venue.id) do
        [] ->
          Logger.info("ℹ️ No Google Place images found for venue #{venue.id}")
          {:ok, venue}

        {:error, :rate_limited} ->
          Logger.warning("⚠️ Rate limited when fetching images for venue #{venue.id}")
          {:error, :rate_limited}

        {:error, reason} ->
          Logger.error("❌ Error fetching images: #{inspect(reason)}")
          {:error, reason}

        images when is_list(images) ->
          Logger.info("✅ Got #{length(images)} images from Google Places API for venue #{venue.id}")

          # Process images (download, store, update venue)
<<<<<<< HEAD
          try do
            case process_image_list(venue, images) do
              {:ok, updated_venue} ->
                Logger.info("✅ Successfully processed images for venue #{venue.id}")
                {:ok, updated_venue}

              # If image processing fails, at least store the image URLs
              {:error, reason} ->
                Logger.warning("⚠️ Image processing failed: #{inspect(reason)}, storing URLs instead")
                store_image_urls_in_venue(venue, images)
            end
          rescue
            e ->
              Logger.error("❌ Exception processing images: #{Exception.message(e)}")
              {:error, {:exception, e}}
=======
          case process_image_list(venue, images) do
            {:ok, updated_venue} ->
              {:ok, updated_venue}

            # If image processing fails, at least store the image URLs
            {:error, _reason} ->
              Logger.info("Storing image URLs instead of downloaded images for venue #{venue.id}")
              store_image_urls_in_venue(venue, images)
>>>>>>> 9c6ea4d8
          end

        other ->
          Logger.error("❌ Unexpected response from GooglePlacesService: #{inspect(other)}")
          {:error, :invalid_images}
      end
    else
      Logger.debug("⏭️ Skipping venue #{venue.id}: No place_id")
      {:ok, venue}
    end
  end

  @doc """
  Returns the URLs for stored Google Place images for a venue.

  Limits to the specified count (default 3), and orders by position.
  """
  def get_image_urls(venue, count \\ 3) do
    venue = ensure_loaded(venue)

    venue.google_place_images
    |> Enum.sort_by(& &1["position"], :asc)
    |> Enum.take(count)
    |> Enum.map(fn image_data ->
      # Prefer local URL if available
      if image_data["local_path"] do
        ensure_full_url(image_data["local_path"])
      else
        image_data["original_url"]
      end
    end)
  end

  @doc """
  Returns the first Google Place image URL for a venue, or nil if none exist.
  """
  def get_first_image_url(venue) do
    case get_image_urls(venue, 1) do
      [url | _] -> url
      _ -> nil
    end
  end

  @doc """
  Refreshes all venue Google Place images for maintenance purposes.

  Takes a limit parameter to control batch size.
  """
  def refresh_all_venue_images(max_venues \\ 100) do
    # Use a simpler approach without Ecto.Query macros for now
    venues = Repo.all("SELECT * FROM venues WHERE place_id IS NOT NULL AND place_id != '' LIMIT $1", [max_venues])

    {successful, failed} =
      venues
      |> Enum.map(fn venue ->
        case process_venue_images(venue) do
          {:ok, _} -> {:ok, venue.id}
          error -> {venue.id, error}
        end
      end)
      |> Enum.split_with(fn
        {:ok, _} -> true
        _ -> false
      end)

    %{
      processed: length(venues),
      successful: length(successful),
      failed: length(failed),
      failed_ids: Enum.map(failed, fn {id, _} -> id end)
    }
  end

  @doc """
  Deletes all Google Place images for a venue from the filesystem.
  This function is meant to be called from a before_delete callback.

  Returns :ok on success, or {:error, reason} on failure.
  """
  def delete_venue_images(%Venue{google_place_images: images, slug: slug, id: venue_id} = venue) when is_list(images) and length(images) > 0 do
    Logger.info("🗑️ Deleting Google Place images for venue: #{venue.name}")

    # Track successes
    Enum.each(images, fn image ->
      position = image["position"] || 0
      # Create the scope that matches what was used when storing
<<<<<<< HEAD
      scope = {venue_id, slug, position}
=======
      scope = {venue.id, slug, position}
>>>>>>> 9c6ea4d8

      # We need to try to delete both the original and thumb versions
      versions = [:original, :thumb]

      Enum.each(versions, fn version ->
<<<<<<< HEAD
        # Generate filename - must match the format in the uploader
        filename = "#{version}_google_place_#{position}"

        # Try to delete the file using Waffle
        try do
          # Use the GooglePlaceImage uploader
          GooglePlaceImage.delete({filename, scope})
=======
        # Generate filename using same pattern as in the uploader
        filename = "#{version}_google_place_#{position}.jpg"

        # Try to delete the file using Waffle
        # Instead of using Waffle.Actions.Delete.delete, we'll use a different approach
        # that's more robust for this specific case
        try do
          # Create a definition for deleting
          GooglePlaceImage = TriviaAdvisor.Uploaders.GooglePlaceImage

          # Delete the file directly
          :ok = GooglePlaceImage.delete({filename, scope})
>>>>>>> 9c6ea4d8

          # Log the result
          Logger.debug("✅ Deleted image: #{filename}")
        rescue
          e ->
            Logger.warning("⚠️ Failed to delete image #{filename}: #{inspect(e)}")
        end
      end)
    end)

    Logger.info("✅ Successfully deleted all Google Place images for venue: #{venue.name}")
    :ok
  end

  # No images to delete
  def delete_venue_images(_venue), do: :ok

  # Server callbacks

  @impl true
  def init(_opts) do
    Logger.info("Starting GooglePlaceImageStore")
    {:ok, %{}}
  end

  # Private functions

  defp process_image_list(venue, image_urls) do
    # Limit to max images
    image_urls = Enum.take(image_urls, @max_images)

    Logger.info("🔄 Processing #{length(image_urls)} images for venue #{venue.id} (#{venue.name})")

    # Download and process each image with a position
    image_results =
      image_urls
      |> Enum.with_index(1)
      |> Enum.map(fn {url, position} ->
        try do
          # Add a slight delay between downloads (0.5-1.5 seconds)
          # to avoid overwhelming the server
          random_delay = :rand.uniform(1000) + 500
          Process.sleep(random_delay)

          Logger.debug("📥 Processing image #{position}/#{length(image_urls)} for venue #{venue.id}")
          process_single_image(venue, url, position)
        rescue
          e ->
            Logger.error("❌ Exception processing image #{position}: #{Exception.message(e)}")
            {:error, {:exception, e}}
        end
      end)
      |> Enum.filter(fn
        %{} = result when is_map(result) -> true  # Keep successful results
        {:error, _} -> false  # Filter out errors
      end)

    # Update venue with new image data or return error if all failed
    if Enum.any?(image_results) do
<<<<<<< HEAD
      Logger.info("✅ Successfully processed #{length(image_results)} images for venue #{venue.id}")
      update_venue_with_images(venue, image_results)
    else
      # If all images failed, try to store just the URLs as a fallback
      Logger.warning("⚠️ All images failed processing for venue #{venue.id}, storing URLs instead")
      store_image_urls_in_venue(venue, image_urls)
=======
      update_venue_with_images(venue, image_results)
    else
      {:error, :all_images_failed}
>>>>>>> 9c6ea4d8
    end
  end

  defp process_single_image(venue, url, position) do
    photo_ref = extract_photo_reference_from_url(url)

    if photo_ref do
      case download_image(url) do
        {:ok, image_file} ->
          # Store image using Waffle
          scope = {venue.id, venue.slug, position}

          case upload_image(image_file, scope) do
            {:ok, filename} ->
              # Return successful image data
              %{
                "google_ref" => photo_ref,
                "original_url" => url,
                "local_path" => filename,
                "fetched_at" => DateTime.utc_now() |> DateTime.to_iso8601(),
                "position" => position
              }

            {:error, reason} ->
              Logger.error("Failed to upload Google Place image: #{inspect(reason)}")
              {:error, :upload_failed}
          end

        {:error, reason} ->
          Logger.error("Failed to download Google Place image: #{inspect(reason)}")
          {:error, :download_failed}
      end
    else
      {:error, :invalid_url}
    end
  end

  defp update_venue_with_images(venue, image_data) when is_list(image_data) do
    if Enum.any?(image_data) do
      # Update venue with new image data
      venue
      |> Venue.changeset(%{google_place_images: image_data})
      |> Repo.update()
    else
      # No images to update
      {:ok, venue}
    end
  end

  defp download_image(url) do
    Logger.info("📥 Downloading Google Place image: #{url}")

    headers = [
      {"User-Agent", "Mozilla/5.0 (Macintosh; Intel Mac OS X 10_15_7) AppleWebKit/537.36"},
      {"Accept", "image/avif,image/webp,image/apng,image/svg+xml,image/*,*/*;q=0.8"},
      {"Referer", "https://www.google.com/"}
    ]

    # If the URL is from the Places API v2 (contains places.googleapis.com/v1),
    # then use the API key in the URL rather than adding it to the headers
    {url_for_request, headers_for_request, options} =
      if String.contains?(url, "places.googleapis.com/v1") do
        # Keep the key in the URL and use the right options for the new API
        {url, headers, [follow_redirect: true, recv_timeout: 15000]}
      else
        # For the old API, keep using the existing approach
        {url, headers, [follow_redirect: true, recv_timeout: 15000]}
      end

<<<<<<< HEAD
    # Test if the URL looks valid
    if not String.starts_with?(url_for_request, "http") do
      Logger.error("❌ Invalid URL format: #{url_for_request}")
      {:error, :invalid_url_format}
    else
      case @http_client.get(url_for_request, headers_for_request, options) do
        {:ok, %HTTPoison.Response{status_code: 200, body: body}} ->
          # Check if we got a valid image (non-empty body)
          if byte_size(body) > 100 do
            # Create temp file with a random name and jpg extension
            filename = "google_place_#{:crypto.strong_rand_bytes(8) |> Base.encode16()}.jpg"
            temp_path = Path.join(System.tmp_dir!(), filename)

            with :ok <- File.write(temp_path, body) do
              Logger.info("✅ Successfully downloaded image to: #{temp_path}")
              {:ok, %{path: temp_path, file_name: filename, content_type: "image/jpeg"}}
            else
              error ->
                Logger.error("❌ Failed to write Google Place image to disk: #{inspect(error)}")
                {:error, :file_write_failed}
            end
          else
            Logger.error("❌ Empty or invalid image returned (body size: #{byte_size(body)} bytes)")
            {:error, :invalid_image_data}
          end
=======
    case @http_client.get(url_for_request, headers_for_request, options) do
      {:ok, %{status_code: 200, body: body}} ->
        # Create temp file
        filename = "google_place_#{:crypto.strong_rand_bytes(8) |> Base.encode16()}.jpg"
        temp_path = Path.join(System.tmp_dir!(), filename)
>>>>>>> 9c6ea4d8

        {:ok, %HTTPoison.Response{status_code: status}} ->
          Logger.error("❌ Failed to download Google Place image, status code: #{status}")
          {:error, "HTTP error: #{status}"}

        {:error, %HTTPoison.Error{reason: reason} = error} ->
          Logger.error("❌ HTTP request error: #{inspect(error)}")
          {:error, reason}

        error ->
          Logger.error("❌ Unexpected error when downloading image: #{inspect(error)}")
          {:error, :unknown_error}
      end
    end
  end

  defp upload_image(image_file, scope) do
    try do
      # Convert image_file to Plug.Upload format that Waffle expects
      upload = if is_map(image_file) and Map.has_key?(image_file, :path) do
        # Already in the right format
        %Plug.Upload{
          path: image_file.path,
          filename: image_file.file_name,
          content_type: image_file.content_type
        }
      else
        # Convert to expected format
        %Plug.Upload{
          path: image_file[:path] || image_file["path"],
          filename: image_file[:file_name] || image_file["file_name"],
          content_type: image_file[:content_type] || image_file["content_type"] || "image/jpeg"
        }
      end

      # Log what we're uploading for debugging
      Logger.debug("""
      📤 Uploading image:
        Path: #{upload.path}
        Filename: #{upload.filename}
        Content-Type: #{upload.content_type}
        Scope: #{inspect(scope)}
      """)

      # Store the file using Waffle
      case GooglePlaceImage.store({upload, scope}) do
        {:ok, filename} ->
          # Get URL path for the file - don't include any file extension as that's handled by Waffle
          path = GooglePlaceImage.url({filename, scope}, :original)
          # Strip the /priv/static prefix if it exists
          path = String.replace(path, ~r{^/priv/static}, "")
          Logger.info("✅ Successfully uploaded image to: #{path}")
          {:ok, path}

        error ->
          Logger.error("❌ Waffle upload failed: #{inspect(error)}")
          {:error, error}
      end
    rescue
      e ->
        Logger.error("❌ Exception during image upload: #{inspect(e)}")
        {:error, :upload_exception}
    end
  end

<<<<<<< HEAD
  # Extract photo reference from URL
  defp extract_photo_reference_from_url(url) do
    cond do
      # For Places API (New) URLs - photos:getFullSizeImage endpoint
      String.contains?(url, "photos:getFullSizeImage") ->
        case Regex.run(~r/photoreference=([^&]+)/, url) do
          [_, photo_ref] -> photo_ref
          _ -> nil
        end

      # For Places API (New) URLs - places/{place_id}/photos/{photo_id}/media endpoint
      String.contains?(url, "/photos/") && String.contains?(url, "/media") ->
        case Regex.run(~r{/photos/([^/]+)/media}, url) do
          [_, photo_id] -> photo_id
          _ -> nil
        end

      # For Google Maps CDN URL format (PhotoService.GetPhoto)
      String.contains?(url, "PhotoService.GetPhoto") ->
        case Regex.run(~r/1s([^&]+)/, url) do
=======
  defp extract_photo_reference(url) do
    cond do
      # For Google Maps CDN URL format (PhotoService.GetPhoto)
      String.contains?(url, "PhotoService.GetPhoto") ->
        case Regex.run(~r/1s([^&]+)/, url) do
          [_, photo_id] -> photo_id
          _ -> nil
        end

      # For new Places API v2 URL format (photos/:getFullSizeImage)
      String.contains?(url, "photos:getFullSizeImage") ->
        case Regex.run(~r/photoreference=([^&]+)/, url) do
          [_, photo_ref] -> photo_ref
          _ -> nil
        end

      # For new Places API v2 URL format (places/{place_id}/photos/{photo_id})
      String.contains?(url, "/places/") && String.contains?(url, "/photos/") ->
        case Regex.run(~r{/places/[^/]+/photos/([^/?]+)}, url) do
>>>>>>> 9c6ea4d8
          [_, photo_id] -> photo_id
          _ -> nil
        end

<<<<<<< HEAD
      # For standard Places API
=======
      # For old API format
>>>>>>> 9c6ea4d8
      true ->
        case Regex.run(~r/photoreference=([^&]+)/, url) do
          [_, photo_ref] -> photo_ref
          _ -> nil
        end
    end
  end

  defp ensure_loaded(%Venue{google_place_images: images} = venue) when is_list(images), do: venue
  defp ensure_loaded(%Venue{} = venue), do: Repo.reload(venue)
  defp ensure_loaded(venue_id) when is_integer(venue_id) or is_binary(venue_id) do
    Repo.get(Venue, venue_id)
  end

  defp ensure_full_url(path) do
    if String.starts_with?(path, "http") do
      path
    else
      # Add the static path prefix if needed
      if String.starts_with?(path, "/") do
        path
      else
        "/#{path}"
      end
    end
  end

  # Store original image URLs in the venue's google_place_images field
  defp store_image_urls_in_venue(venue, image_urls) do
<<<<<<< HEAD
    Logger.info("📝 Storing #{length(image_urls)} image URLs for venue #{venue.id}")

=======
>>>>>>> 9c6ea4d8
    image_data = Enum.with_index(image_urls, 1)
      |> Enum.map(fn {url, position} ->
        %{
          "original_url" => url,
          "fetched_at" => DateTime.utc_now() |> DateTime.to_iso8601(),
<<<<<<< HEAD
          "position" => position,
          "google_ref" => extract_photo_reference_from_url(url)
=======
          "position" => position
>>>>>>> 9c6ea4d8
        }
      end)

    # Update venue with new image data
    venue
    |> Venue.changeset(%{google_place_images: image_data})
    |> Repo.update()
  end
end<|MERGE_RESOLUTION|>--- conflicted
+++ resolved
@@ -163,7 +163,6 @@
           Logger.info("✅ Got #{length(images)} images from Google Places API for venue #{venue.id}")
 
           # Process images (download, store, update venue)
-<<<<<<< HEAD
           try do
             case process_image_list(venue, images) do
               {:ok, updated_venue} ->
@@ -179,16 +178,6 @@
             e ->
               Logger.error("❌ Exception processing images: #{Exception.message(e)}")
               {:error, {:exception, e}}
-=======
-          case process_image_list(venue, images) do
-            {:ok, updated_venue} ->
-              {:ok, updated_venue}
-
-            # If image processing fails, at least store the image URLs
-            {:error, _reason} ->
-              Logger.info("Storing image URLs instead of downloaded images for venue #{venue.id}")
-              store_image_urls_in_venue(venue, images)
->>>>>>> 9c6ea4d8
           end
 
         other ->
@@ -275,17 +264,12 @@
     Enum.each(images, fn image ->
       position = image["position"] || 0
       # Create the scope that matches what was used when storing
-<<<<<<< HEAD
       scope = {venue_id, slug, position}
-=======
-      scope = {venue.id, slug, position}
->>>>>>> 9c6ea4d8
 
       # We need to try to delete both the original and thumb versions
       versions = [:original, :thumb]
 
       Enum.each(versions, fn version ->
-<<<<<<< HEAD
         # Generate filename - must match the format in the uploader
         filename = "#{version}_google_place_#{position}"
 
@@ -293,20 +277,6 @@
         try do
           # Use the GooglePlaceImage uploader
           GooglePlaceImage.delete({filename, scope})
-=======
-        # Generate filename using same pattern as in the uploader
-        filename = "#{version}_google_place_#{position}.jpg"
-
-        # Try to delete the file using Waffle
-        # Instead of using Waffle.Actions.Delete.delete, we'll use a different approach
-        # that's more robust for this specific case
-        try do
-          # Create a definition for deleting
-          GooglePlaceImage = TriviaAdvisor.Uploaders.GooglePlaceImage
-
-          # Delete the file directly
-          :ok = GooglePlaceImage.delete({filename, scope})
->>>>>>> 9c6ea4d8
 
           # Log the result
           Logger.debug("✅ Deleted image: #{filename}")
@@ -366,18 +336,12 @@
 
     # Update venue with new image data or return error if all failed
     if Enum.any?(image_results) do
-<<<<<<< HEAD
       Logger.info("✅ Successfully processed #{length(image_results)} images for venue #{venue.id}")
       update_venue_with_images(venue, image_results)
     else
       # If all images failed, try to store just the URLs as a fallback
       Logger.warning("⚠️ All images failed processing for venue #{venue.id}, storing URLs instead")
       store_image_urls_in_venue(venue, image_urls)
-=======
-      update_venue_with_images(venue, image_results)
-    else
-      {:error, :all_images_failed}
->>>>>>> 9c6ea4d8
     end
   end
 
@@ -447,7 +411,6 @@
         {url, headers, [follow_redirect: true, recv_timeout: 15000]}
       end
 
-<<<<<<< HEAD
     # Test if the URL looks valid
     if not String.starts_with?(url_for_request, "http") do
       Logger.error("❌ Invalid URL format: #{url_for_request}")
@@ -473,13 +436,6 @@
             Logger.error("❌ Empty or invalid image returned (body size: #{byte_size(body)} bytes)")
             {:error, :invalid_image_data}
           end
-=======
-    case @http_client.get(url_for_request, headers_for_request, options) do
-      {:ok, %{status_code: 200, body: body}} ->
-        # Create temp file
-        filename = "google_place_#{:crypto.strong_rand_bytes(8) |> Base.encode16()}.jpg"
-        temp_path = Path.join(System.tmp_dir!(), filename)
->>>>>>> 9c6ea4d8
 
         {:ok, %HTTPoison.Response{status_code: status}} ->
           Logger.error("❌ Failed to download Google Place image, status code: #{status}")
@@ -545,7 +501,6 @@
     end
   end
 
-<<<<<<< HEAD
   # Extract photo reference from URL
   defp extract_photo_reference_from_url(url) do
     cond do
@@ -566,36 +521,11 @@
       # For Google Maps CDN URL format (PhotoService.GetPhoto)
       String.contains?(url, "PhotoService.GetPhoto") ->
         case Regex.run(~r/1s([^&]+)/, url) do
-=======
-  defp extract_photo_reference(url) do
-    cond do
-      # For Google Maps CDN URL format (PhotoService.GetPhoto)
-      String.contains?(url, "PhotoService.GetPhoto") ->
-        case Regex.run(~r/1s([^&]+)/, url) do
           [_, photo_id] -> photo_id
           _ -> nil
         end
 
-      # For new Places API v2 URL format (photos/:getFullSizeImage)
-      String.contains?(url, "photos:getFullSizeImage") ->
-        case Regex.run(~r/photoreference=([^&]+)/, url) do
-          [_, photo_ref] -> photo_ref
-          _ -> nil
-        end
-
-      # For new Places API v2 URL format (places/{place_id}/photos/{photo_id})
-      String.contains?(url, "/places/") && String.contains?(url, "/photos/") ->
-        case Regex.run(~r{/places/[^/]+/photos/([^/?]+)}, url) do
->>>>>>> 9c6ea4d8
-          [_, photo_id] -> photo_id
-          _ -> nil
-        end
-
-<<<<<<< HEAD
       # For standard Places API
-=======
-      # For old API format
->>>>>>> 9c6ea4d8
       true ->
         case Regex.run(~r/photoreference=([^&]+)/, url) do
           [_, photo_ref] -> photo_ref
@@ -625,22 +555,15 @@
 
   # Store original image URLs in the venue's google_place_images field
   defp store_image_urls_in_venue(venue, image_urls) do
-<<<<<<< HEAD
     Logger.info("📝 Storing #{length(image_urls)} image URLs for venue #{venue.id}")
 
-=======
->>>>>>> 9c6ea4d8
     image_data = Enum.with_index(image_urls, 1)
       |> Enum.map(fn {url, position} ->
         %{
           "original_url" => url,
           "fetched_at" => DateTime.utc_now() |> DateTime.to_iso8601(),
-<<<<<<< HEAD
           "position" => position,
           "google_ref" => extract_photo_reference_from_url(url)
-=======
-          "position" => position
->>>>>>> 9c6ea4d8
         }
       end)
 
@@ -649,4 +572,15 @@
     |> Venue.changeset(%{google_place_images: image_data})
     |> Repo.update()
   end
+
+  defp get_google_api_key do
+    # First try to get from environment variable directly
+    case System.get_env("GOOGLE_MAPS_API_KEY") do
+      key when is_binary(key) and byte_size(key) > 0 ->
+        key
+      _ ->
+        # Fall back to application config
+        Application.get_env(:trivia_advisor, TriviaAdvisor.Scraping.GoogleAPI)[:google_maps_api_key]
+    end
+  end
 end