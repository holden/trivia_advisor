--- conflicted
+++ resolved
@@ -2,11 +2,7 @@
   use TriviaAdvisor.DataCase
 
   alias TriviaAdvisor.Events
-<<<<<<< HEAD
   alias TriviaAdvisor.Events.{Event, EventSource}
-=======
-  alias TriviaAdvisor.Events.Event
->>>>>>> af2c9594
 
   describe "events" do
     alias TriviaAdvisor.Events.Event
@@ -27,12 +23,8 @@
       name: "some name",
       description: "some description",
       day_of_week: 42,
-<<<<<<< HEAD
-      frequency: "weekly",
-=======
       start_time: ~T[14:00:00],
       frequency: :weekly,
->>>>>>> af2c9594
       entry_fee_cents: 42,
       venue_id: nil  # Will be set in the test
     }
@@ -64,11 +56,7 @@
       assert event.name == "some name"
       assert event.day_of_week == 42
       assert event.start_time == ~T[14:00:00]
-<<<<<<< HEAD
-      assert event.frequency == "weekly"
-=======
       assert event.frequency == :weekly
->>>>>>> af2c9594
       assert event.entry_fee_cents == 42
     end
 
@@ -78,22 +66,13 @@
 
     test "update_event/2 with valid data updates the event" do
       event = event_fixture()
-<<<<<<< HEAD
       update_attrs = %{description: "some updated description", name: "some updated name", day_of_week: 43, start_time: ~T[15:01:01], frequency: "weekly", entry_fee_cents: 43}
-
       assert {:ok, %Event{} = event} = Events.update_event(event, update_attrs)
-=======
-      assert {:ok, %Event{} = event} = Events.update_event(event, @update_attrs)
->>>>>>> af2c9594
       assert event.description == "some updated description"
       assert event.name == "some updated name"
       assert event.day_of_week == 43
       assert event.start_time == ~T[15:01:01]
-<<<<<<< HEAD
-      assert event.frequency == "weekly"
-=======
       assert event.frequency == :monthly
->>>>>>> af2c9594
       assert event.entry_fee_cents == 43
     end
 
